/***********************************************************************************************************************
 *
 * Copyright (C) 2010 by the Stratosphere project (http://stratosphere.eu)
 *
 * Licensed under the Apache License, Version 2.0 (the "License"); you may not use this file except in compliance with
 * the License. You may obtain a copy of the License at
 *
 *     http://www.apache.org/licenses/LICENSE-2.0
 *
 * Unless required by applicable law or agreed to in writing, software distributed under the License is distributed on
 * an "AS IS" BASIS, WITHOUT WARRANTIES OR CONDITIONS OF ANY KIND, either express or implied. See the License for the
 * specific language governing permissions and limitations under the License.
 *
 **********************************************************************************************************************/

package eu.stratosphere.pact.runtime.task;

import java.io.FileNotFoundException;
import java.io.IOException;
import java.util.Comparator;
import java.util.Iterator;

import org.apache.commons.logging.Log;
import org.apache.commons.logging.LogFactory;

import eu.stratosphere.nephele.execution.librarycache.LibraryCacheManager;
import eu.stratosphere.nephele.fs.FileStatus;
import eu.stratosphere.nephele.fs.FileSystem;
import eu.stratosphere.nephele.fs.Path;
<<<<<<< HEAD

=======
import eu.stratosphere.nephele.io.BipartiteDistributionPattern;
>>>>>>> 9f7550a4
import eu.stratosphere.nephele.io.DistributionPattern;
import eu.stratosphere.nephele.io.PointwiseDistributionPattern;
import eu.stratosphere.nephele.io.RecordDeserializer;
import eu.stratosphere.nephele.io.RecordReader;
<<<<<<< HEAD
import eu.stratosphere.nephele.template.AbstractOutputTask;
import eu.stratosphere.pact.common.io.FileOutputFormat;
=======
import eu.stratosphere.nephele.services.iomanager.IOManager;
import eu.stratosphere.nephele.services.iomanager.SerializationFactory;
import eu.stratosphere.nephele.services.memorymanager.MemoryAllocationException;
import eu.stratosphere.nephele.services.memorymanager.MemoryManager;
import eu.stratosphere.nephele.template.AbstractFileOutputTask;
import eu.stratosphere.pact.common.contract.Order;
>>>>>>> 9f7550a4
import eu.stratosphere.pact.common.io.OutputFormat;
import eu.stratosphere.pact.common.type.Key;
import eu.stratosphere.pact.common.type.KeyValuePair;
import eu.stratosphere.pact.common.type.Value;
import eu.stratosphere.pact.runtime.serialization.KeyValuePairDeserializer;
import eu.stratosphere.pact.runtime.serialization.WritableSerializationFactory;
import eu.stratosphere.pact.runtime.sort.SortMerger;
import eu.stratosphere.pact.runtime.sort.UnilateralSortMerger;
import eu.stratosphere.pact.runtime.task.util.CloseableInputProvider;
import eu.stratosphere.pact.runtime.task.util.SimpleCloseableInputProvider;
import eu.stratosphere.pact.runtime.task.util.TaskConfig;

/**
 * DataSinkTask which is executed by a Nephele task manager.
 * The task hands the data to an output format.
 * 
 * @see eu.stratosphere.pact.common.io.OutputFormat
 * 
 * @author Fabian Hueske
 */
<<<<<<< HEAD
@SuppressWarnings( { "unchecked", "rawtypes" })
public class DataSinkTask extends AbstractOutputTask
{
	public static final String DEGREE_OF_PARALLELISM_KEY = "pact.sink.dop";
	
=======
@SuppressWarnings({ "unchecked", "rawtypes" })
public class DataSinkTask extends AbstractFileOutputTask {

>>>>>>> 9f7550a4
	// Obtain DataSinkTask Logger
	private static final Log LOG = LogFactory.getLog(DataSinkTask.class);

	public static final String SORT_ORDER = "sink.sort.order";

	// input reader
	private RecordReader<KeyValuePair<Key, Value>> reader;

	// OutputFormat instance
	private OutputFormat format;

	// task configuration
	private TaskConfig config;

	// cancel flag
	private volatile boolean taskCanceled = false;

	// the memory dedicated to the sorter
	private long availableMemory;

	// maximum number of file handles
	private int maxFileHandles;

	// the fill fraction of the buffers that triggers the spilling
	private float spillThreshold;

	/**
	 * {@inheritDoc}
	 */
	@Override
	public void registerInputOutput() {
		if (LOG.isDebugEnabled())
			LOG.debug(getLogString("Start registering input and output"));

		// initialize OutputFormat
		initOutputFormat();
		// initialize input reader
		initInputReader();

		// set up memory and I/O parameters
		this.availableMemory = config.getMemorySize();
		this.maxFileHandles = config.getNumFilehandles();
		this.spillThreshold = config.getSortSpillingTreshold();

		if (LOG.isDebugEnabled())
			LOG.debug(getLogString("Finished registering input and output"));
	}

	/**
	 * {@inheritDoc}
	 */
	@Override
	public void invoke() throws Exception {
		if (LOG.isInfoEnabled())
			LOG.info(getLogString("Start PACT code"));

<<<<<<< HEAD
		final RecordReader<KeyValuePair<Key, Value>> reader = this.reader;
		final OutputFormat format = this.format;
		
		try {
=======
		final Path path = getFileOutputPath();
		final OutputFormat format = this.format;

		// obtain FSDataOutputStream asynchronously, since HDFS client can not handle InterruptedExceptions
		OutputPathOpenThread opot = new OutputPathOpenThread(path,
			this.getEnvironment().getIndexInSubtaskGroup() + 1, 10000);
		opot.start();

		FSDataOutputStream fdos = null;

		// obtain grouped iterator
		CloseableInputProvider<KeyValuePair<Key, Value>> sortedInputProvider = null;

		try {
			sortedInputProvider = obtainInput();
			Iterator<KeyValuePair<Key, Value>> iter = sortedInputProvider.getIterator();

			LOG.debug("Iterator obtained: " + this.getEnvironment().getTaskName() + " ("
				+ (this.getEnvironment().getIndexInSubtaskGroup() + 1) + "/"
				+ this.getEnvironment().getCurrentNumberOfSubtasks() + ")");

			// get FSDataOutputStream
			fdos = opot.getFSDataOutputStream();

>>>>>>> 9f7550a4
			// check if task has been canceled
			if (this.taskCanceled) {
				return;
			}

			if (LOG.isDebugEnabled())
				LOG.debug(getLogString("Starting to produce output"));

			// open
			format.open(this.getEnvironment().getIndexInSubtaskGroup() + 1);

<<<<<<< HEAD
			// work
			while (!this.taskCanceled && reader.hasNext())
			{
				KeyValuePair pair = reader.next();
				format.writeRecord(pair);
			}
			
			// close. We close here such that a regular close throwing an exception marks a task as failed.
			if (!this.taskCanceled) {
				this.format.close();
				this.format = null;
=======
			while (!this.taskCanceled && iter.hasNext()) {
				KeyValuePair pair = iter.next();
				format.writePair(pair);
>>>>>>> 9f7550a4
			}
		} catch (Exception ex) {
			// drop, if the task was canceled
			if (!this.taskCanceled) {
				if (LOG.isErrorEnabled())
					LOG.error(getLogString("Error in Pact user code: " + ex.getMessage()), ex);
				throw ex;
			}
<<<<<<< HEAD
		}
		finally {
=======

		} finally {
			if (sortedInputProvider != null) {
				sortedInputProvider.close();
			}

>>>>>>> 9f7550a4
			if (this.format != null) {
				// close format, if it has not been closed, yet.
				// This should only be the case if we had a previous error, or were cancelled.
				try {
					this.format.close();
				} catch (Throwable t) {
				}
<<<<<<< HEAD
				catch (Throwable t) {
					if (LOG.isWarnEnabled())
						LOG.warn(getLogString("Error closing the ouput format."), t);
=======
			}

			if (fdos != null) {
				// close file stream
				try {
					fdos.close();
				} catch (Throwable t) {
>>>>>>> 9f7550a4
				}
			}
		}

		if (!this.taskCanceled) {
			if (LOG.isDebugEnabled())
				LOG.debug(getLogString("Finished producing output"));

			if (LOG.isInfoEnabled())
				LOG.info(getLogString("Finished PACT code"));
		} else {
			if (LOG.isWarnEnabled())
				LOG.warn(getLogString("PACT code cancelled"));
		}
	}

	/*
	 * (non-Javadoc)
	 * @see eu.stratosphere.nephele.template.AbstractInvokable#cancel()
	 */
	@Override
	public void cancel() throws Exception {
		this.taskCanceled = true;
		if (LOG.isWarnEnabled())
			LOG.warn(getLogString("Cancelling PACT code"));
	}

	/**
	 * Initializes the OutputFormat implementation and configuration.
	 * 
	 * @throws RuntimeException
	 *         Throws if instance of OutputFormat implementation can not be
	 *         obtained.
	 */
	private void initOutputFormat() {
		// obtain task configuration (including stub parameters)
		this.config = new TaskConfig(getRuntimeConfiguration());

		// obtain stub implementation class
		ClassLoader cl;
		try {
			cl = LibraryCacheManager.getClassLoader(getEnvironment().getJobID());
			Class<? extends OutputFormat> formatClass = this.config.getStubClass(OutputFormat.class, cl);
			// obtain instance of stub implementation
			this.format = formatClass.newInstance();
		}
		catch (IOException ioe) {
			throw new RuntimeException("Library cache manager could not be instantiated.", ioe);
		}
		catch (ClassNotFoundException cnfe) {
			throw new RuntimeException("OutputFormat implementation class was not found.", cnfe);
		}
		catch (InstantiationException ie) {
			throw new RuntimeException("OutputFormat implementation could not be instanciated.", ie);
		}
		catch (IllegalAccessException iae) {
			throw new RuntimeException("OutputFormat implementations nullary constructor is not accessible.", iae);
		}
		
		// configure the stub. catch exceptions here extra, to report them as originating from the user code 
		try {
			this.format.configure(this.config.getStubParameters());
		}
		catch (Throwable t) {
			throw new RuntimeException("The user defined 'configure()' method caused an error: " + t.getMessage(), t);
		}
	}

	/**
	 * Initializes the input reader of the DataSinkTask.
	 * 
	 * @throws RuntimeException
	 *         Thrown if no input ship strategy was provided.
	 */
	private void initInputReader() {
		// create RecordDeserializer
		RecordDeserializer<KeyValuePair<Key, Value>> deserializer = new KeyValuePairDeserializer(
			this.format.getKeyType(), format.getValueType());

		// determine distribution pattern for reader from input ship strategy
		DistributionPattern dp = null;
		switch (config.getInputShipStrategy(0)) {
		case FORWARD:
			// forward requires Pointwise DP
			dp = new PointwiseDistributionPattern();
			break;
		case PARTITION_RANGE:
			dp = new BipartiteDistributionPattern();
			break;
		default:
			throw new RuntimeException("No valid input ship strategy provided for DataSinkTask.");
		}

		// create reader
		// map has only one input, so we create one reader (id=0).
		this.reader = new RecordReader<KeyValuePair<Key, Value>>(this, deserializer, dp);

	}
<<<<<<< HEAD
	
	// ------------------------------------------------------------------------
	//                     Degree of parallelism & checks
	// ------------------------------------------------------------------------
	
=======

	/**
	 * Returns an iterator over all k-v pairs of the ReduceTasks input. The
	 * pairs which are returned by the iterator are grouped by their keys.
	 * 
	 * @return A key-grouped iterator over all input key-value pairs.
	 * @throws RuntimeException
	 *         Throws RuntimeException if it is not possible to obtain a
	 *         grouped iterator.
	 */
	private CloseableInputProvider<KeyValuePair<Key, Value>> obtainInput() {

		// obtain the MemoryManager of the TaskManager
		final MemoryManager memoryManager = getEnvironment().getMemoryManager();
		// obtain the IOManager of the TaskManager
		final IOManager ioManager = getEnvironment().getIOManager();

		// obtain input key type
		final Class<Key> keyClass = format.getOutKeyType();
		// obtain input value type
		final Class<Value> valueClass = format.getOutValueType();

		// obtain key serializer
		final SerializationFactory<Key> keySerialization = new WritableSerializationFactory<Key>(keyClass);
		// obtain value serializer
		final SerializationFactory<Value> valSerialization = new WritableSerializationFactory<Value>(valueClass);

		// obtain grouped iterator defined by local strategy
		switch (config.getLocalStrategy()) {

		// local strategy is NONE
		// input is already grouped, an iterator that wraps the reader is
		// created and returned
		case NONE: {
			// iterator wraps input reader
			Iterator<KeyValuePair<Key, Value>> iter = new Iterator<KeyValuePair<Key, Value>>() {

				@Override
				public boolean hasNext() {
					return reader.hasNext();
				}

				@Override
				public KeyValuePair<Key, Value> next() {
					try {
						return reader.next();
					} catch (Exception e) {
						throw new RuntimeException(e);
					}
				}

				@Override
				public void remove() {
				}

			};

			return new SimpleCloseableInputProvider<KeyValuePair<Key, Value>>(iter);
		}

			// local strategy is SORT
			// The input is grouped using a sort-merge strategy.
			// An iterator on the sorted pairs is created and returned.
		case SORT: {
			final Order sortOrder = Order.valueOf(config.getStubParameters().getString(SORT_ORDER, ""));
			// create a key comparator
			final Comparator<Key> keyComparator;

			if (sortOrder == Order.ASCENDING || sortOrder == Order.ANY) {
				keyComparator = new Comparator<Key>() {
					@Override
					public int compare(Key k1, Key k2) {
						return k1.compareTo(k2);
					}
				};
			} else {
				keyComparator = new Comparator<Key>() {
					@Override
					public int compare(Key k1, Key k2) {
						return k2.compareTo(k1);
					}
				};
			}

			try {
				// instantiate a sort-merge
				SortMerger<Key, Value> sortMerger = new UnilateralSortMerger<Key, Value>(memoryManager, ioManager,
						this.availableMemory, this.maxFileHandles, keySerialization, valSerialization,
						keyComparator, reader, this, this.spillThreshold);
				// obtain and return a grouped iterator from the sort-merger
				return sortMerger;
			} catch (MemoryAllocationException mae) {
				throw new RuntimeException(
					"MemoryManager is not able to provide the required amount of memory for ReduceTask", mae);
			} catch (IOException ioe) {
				throw new RuntimeException("IOException caught when obtaining SortMerger for ReduceTask", ioe);
			}
		}

		default:
			throw new RuntimeException("Invalid local strategy provided for ReduceTask.");
		}

	}

	public static class DataSinkConfig extends TaskConfig {

		private static final String FORMAT_CLASS = "formatClass";

		private static final String FILE_PATH = "outputPath";

		public DataSinkConfig(Configuration config) {
			super(config);
		}

		@Override
		public void setStubClass(Class<? extends Stub<?, ?>> formatClass) {
			config.setString(FORMAT_CLASS, formatClass.getName());
		}

		@Override
		public <T extends Stub<?, ?>> Class<? extends T> getStubClass(Class<T> formatClass, ClassLoader cl)
				throws ClassNotFoundException {
			String formatClassName = config.getString(FORMAT_CLASS, null);
			if (formatClassName == null) {
				throw new IllegalStateException("format class missing");
			}

			return Class.forName(formatClassName, true, cl).asSubclass(formatClass);
		}

		public void setFilePath(String filePath) {
			config.setString(FILE_PATH, filePath);
		}

		public String getFilePath() {
			return config.getString(FILE_PATH, null);
		}
	}

>>>>>>> 9f7550a4
	/**
	 * {@inheritDoc}
	 */
<<<<<<< HEAD
	@Override
	public int getMaximumNumberOfSubtasks()
	{
		if (!(this.format instanceof FileOutputFormat)) {
			return -1;
		}
		
		// ----------------- This code applies only to file inputs ------------------
		
		final String pathName = this.config.getStubParameter(FileOutputFormat.FILE_PARAMETER_KEY, null);
		final Path path;
		
		if (pathName == null) {
			return 0;
		}
		
		try {
			path = new Path(pathName);
		}
		catch (Throwable t) {
			return 0;
		}

		// Check if the path is valid
		try {
			final FileSystem fs = path.getFileSystem();
			try {
				final FileStatus f = fs.getFileStatus(path);
				if (f == null) {
					return 1;
				}
				// If the path points to a directory we allow an infinity number of subtasks
				if (f.isDir()) {
					return -1;
				}
				else {
					// path points to an existing file. delete it, to prevent errors appearing
					// when overwriting the file (HDFS causes non-deterministic errors there)
					fs.delete(path, false);
					return 1;
				}
			}
			catch (FileNotFoundException fnfex) {
				// The exception is thrown if the requested file/directory does not exist.
				// if the degree of parallelism is > 1, we create a directory for this path
				int dop = getRuntimeConfiguration().getInteger(DEGREE_OF_PARALLELISM_KEY, -1);
				if (dop == 1) {
					// a none existing file and a degree of parallelism that is one
					return 1;
=======
	public static class OutputPathOpenThread extends Thread {

		private final Object lock = new Object();

		private final Path path;

		private final long timeoutMillies;

		private final int taskIndex;

		private volatile FSDataOutputStream fdos;

		private volatile Exception exception;

		private volatile boolean canceled = false;

		public OutputPathOpenThread(Path path, int taskIndex, long timeoutMillies) {
			this.path = path;
			this.timeoutMillies = timeoutMillies;
			this.taskIndex = taskIndex;
		}

		@Override
		public void run() {

			try {
				final FileSystem fs = this.path.getFileSystem();
				Path p = this.path;

				if (fs.exists(this.path) && fs.getFileStatus(this.path).isDir()) {
					// write output in directory

					p = this.path.suffix(Path.SEPARATOR + this.taskIndex);
				}

				final FSDataOutputStream stream = fs.create(p, true);

				// create output file
				synchronized (this.lock) {
					this.lock.notifyAll();

					if (!this.canceled) {
						this.fdos = stream;
					} else {
						this.fdos = null;
						stream.close();
					}
				}
			} catch (Exception t) {
				synchronized (this.lock) {
					this.canceled = true;
					this.exception = t;
				}
			}
		}

		public FSDataOutputStream getFSDataOutputStream()
				throws Exception {
			long start = System.currentTimeMillis();
			long remaining = this.timeoutMillies;

			if (this.exception != null) {
				throw this.exception;
			}
			if (this.fdos != null) {
				return this.fdos;
			}

			synchronized (this.lock) {
				do {
					try {
						this.lock.wait(remaining);
					} catch (InterruptedException iex) {
						this.canceled = true;
						if (this.fdos != null) {
							try {
								this.fdos.close();
							} catch (Throwable t) {
							}
						}
						throw new Exception("Output Path Opener was interrupted.");
					}
				} while (this.exception == null && this.fdos == null &&
						(remaining = this.timeoutMillies + start - System.currentTimeMillis()) > 0);

				if (this.exception != null) {
					if (this.fdos != null) {
						try {
							this.fdos.close();
						} catch (Throwable t) {
						}
					}
					throw this.exception;
				}

				if (this.fdos != null) {
					return this.fdos;
>>>>>>> 9f7550a4
				}

				// a degree of parallelism greater one, or an unspecified one. in all cases, create a directory
				// the output
				fs.mkdirs(path);
				return -1;
			}
<<<<<<< HEAD
		}
		catch (IOException e) {
			// any other kind of I/O exception: we assume only a degree of one here
			return 1;
=======

			// try to forcefully shut this thread down
			throw new Exception("Output Path Opener timed out.");
>>>>>>> 9f7550a4
		}
	}

	// ------------------------------------------------------------------------
	// Utilities
	// ------------------------------------------------------------------------

	/**
	 * Utility function that composes a string for logging purposes. The string includes the given message and
	 * the index of the task in its task group together with the number of tasks in the task group.
	 * 
	 * @param message
	 *        The main message for the log.
	 * @return The string ready for logging.
	 */
	private String getLogString(String message) {
		StringBuilder bld = new StringBuilder(128);
		bld.append(message);
		bld.append(':').append(' ');
		bld.append(this.getEnvironment().getTaskName());
		bld.append(' ').append('(');
		bld.append(this.getEnvironment().getIndexInSubtaskGroup() + 1);
		bld.append('/');
		bld.append(this.getEnvironment().getCurrentNumberOfSubtasks());
		bld.append(')');
		return bld.toString();
	}
}<|MERGE_RESOLUTION|>--- conflicted
+++ resolved
@@ -27,26 +27,18 @@
 import eu.stratosphere.nephele.fs.FileStatus;
 import eu.stratosphere.nephele.fs.FileSystem;
 import eu.stratosphere.nephele.fs.Path;
-<<<<<<< HEAD
-
-=======
 import eu.stratosphere.nephele.io.BipartiteDistributionPattern;
->>>>>>> 9f7550a4
 import eu.stratosphere.nephele.io.DistributionPattern;
 import eu.stratosphere.nephele.io.PointwiseDistributionPattern;
 import eu.stratosphere.nephele.io.RecordDeserializer;
 import eu.stratosphere.nephele.io.RecordReader;
-<<<<<<< HEAD
-import eu.stratosphere.nephele.template.AbstractOutputTask;
-import eu.stratosphere.pact.common.io.FileOutputFormat;
-=======
 import eu.stratosphere.nephele.services.iomanager.IOManager;
 import eu.stratosphere.nephele.services.iomanager.SerializationFactory;
 import eu.stratosphere.nephele.services.memorymanager.MemoryAllocationException;
 import eu.stratosphere.nephele.services.memorymanager.MemoryManager;
-import eu.stratosphere.nephele.template.AbstractFileOutputTask;
+import eu.stratosphere.nephele.template.AbstractOutputTask;
 import eu.stratosphere.pact.common.contract.Order;
->>>>>>> 9f7550a4
+import eu.stratosphere.pact.common.io.FileOutputFormat;
 import eu.stratosphere.pact.common.io.OutputFormat;
 import eu.stratosphere.pact.common.type.Key;
 import eu.stratosphere.pact.common.type.KeyValuePair;
@@ -64,20 +56,12 @@
  * The task hands the data to an output format.
  * 
  * @see eu.stratosphere.pact.common.io.OutputFormat
- * 
- * @author Fabian Hueske
  */
-<<<<<<< HEAD
 @SuppressWarnings( { "unchecked", "rawtypes" })
 public class DataSinkTask extends AbstractOutputTask
 {
 	public static final String DEGREE_OF_PARALLELISM_KEY = "pact.sink.dop";
 	
-=======
-@SuppressWarnings({ "unchecked", "rawtypes" })
-public class DataSinkTask extends AbstractFileOutputTask {
-
->>>>>>> 9f7550a4
 	// Obtain DataSinkTask Logger
 	private static final Log LOG = LogFactory.getLog(DataSinkTask.class);
 
@@ -108,7 +92,8 @@
 	 * {@inheritDoc}
 	 */
 	@Override
-	public void registerInputOutput() {
+	public void registerInputOutput()
+	{
 		if (LOG.isDebugEnabled())
 			LOG.debug(getLogString("Start registering input and output"));
 
@@ -130,26 +115,13 @@
 	 * {@inheritDoc}
 	 */
 	@Override
-	public void invoke() throws Exception {
+	public void invoke() throws Exception
+	{
 		if (LOG.isInfoEnabled())
 			LOG.info(getLogString("Start PACT code"));
 
-<<<<<<< HEAD
-		final RecordReader<KeyValuePair<Key, Value>> reader = this.reader;
 		final OutputFormat format = this.format;
 		
-		try {
-=======
-		final Path path = getFileOutputPath();
-		final OutputFormat format = this.format;
-
-		// obtain FSDataOutputStream asynchronously, since HDFS client can not handle InterruptedExceptions
-		OutputPathOpenThread opot = new OutputPathOpenThread(path,
-			this.getEnvironment().getIndexInSubtaskGroup() + 1, 10000);
-		opot.start();
-
-		FSDataOutputStream fdos = null;
-
 		// obtain grouped iterator
 		CloseableInputProvider<KeyValuePair<Key, Value>> sortedInputProvider = null;
 
@@ -157,14 +129,6 @@
 			sortedInputProvider = obtainInput();
 			Iterator<KeyValuePair<Key, Value>> iter = sortedInputProvider.getIterator();
 
-			LOG.debug("Iterator obtained: " + this.getEnvironment().getTaskName() + " ("
-				+ (this.getEnvironment().getIndexInSubtaskGroup() + 1) + "/"
-				+ this.getEnvironment().getCurrentNumberOfSubtasks() + ")");
-
-			// get FSDataOutputStream
-			fdos = opot.getFSDataOutputStream();
-
->>>>>>> 9f7550a4
 			// check if task has been canceled
 			if (this.taskCanceled) {
 				return;
@@ -176,11 +140,10 @@
 			// open
 			format.open(this.getEnvironment().getIndexInSubtaskGroup() + 1);
 
-<<<<<<< HEAD
 			// work
-			while (!this.taskCanceled && reader.hasNext())
+			while (!this.taskCanceled && iter.hasNext())
 			{
-				KeyValuePair pair = reader.next();
+				KeyValuePair pair = iter.next();
 				format.writeRecord(pair);
 			}
 			
@@ -188,50 +151,30 @@
 			if (!this.taskCanceled) {
 				this.format.close();
 				this.format = null;
-=======
-			while (!this.taskCanceled && iter.hasNext()) {
-				KeyValuePair pair = iter.next();
-				format.writePair(pair);
->>>>>>> 9f7550a4
-			}
-		} catch (Exception ex) {
+			}
+		}
+		catch (Exception ex) {
 			// drop, if the task was canceled
 			if (!this.taskCanceled) {
 				if (LOG.isErrorEnabled())
 					LOG.error(getLogString("Error in Pact user code: " + ex.getMessage()), ex);
 				throw ex;
 			}
-<<<<<<< HEAD
 		}
 		finally {
-=======
-
-		} finally {
 			if (sortedInputProvider != null) {
 				sortedInputProvider.close();
 			}
 
->>>>>>> 9f7550a4
 			if (this.format != null) {
 				// close format, if it has not been closed, yet.
 				// This should only be the case if we had a previous error, or were cancelled.
 				try {
 					this.format.close();
-				} catch (Throwable t) {
-				}
-<<<<<<< HEAD
+				}
 				catch (Throwable t) {
 					if (LOG.isWarnEnabled())
 						LOG.warn(getLogString("Error closing the ouput format."), t);
-=======
-			}
-
-			if (fdos != null) {
-				// close file stream
-				try {
-					fdos.close();
-				} catch (Throwable t) {
->>>>>>> 9f7550a4
 				}
 			}
 		}
@@ -253,7 +196,8 @@
 	 * @see eu.stratosphere.nephele.template.AbstractInvokable#cancel()
 	 */
 	@Override
-	public void cancel() throws Exception {
+	public void cancel() throws Exception
+	{
 		this.taskCanceled = true;
 		if (LOG.isWarnEnabled())
 			LOG.warn(getLogString("Cancelling PACT code"));
@@ -266,7 +210,8 @@
 	 *         Throws if instance of OutputFormat implementation can not be
 	 *         obtained.
 	 */
-	private void initOutputFormat() {
+	private void initOutputFormat()
+	{
 		// obtain task configuration (including stub parameters)
 		this.config = new TaskConfig(getRuntimeConfiguration());
 
@@ -306,7 +251,8 @@
 	 * @throws RuntimeException
 	 *         Thrown if no input ship strategy was provided.
 	 */
-	private void initInputReader() {
+	private void initInputReader()
+	{
 		// create RecordDeserializer
 		RecordDeserializer<KeyValuePair<Key, Value>> deserializer = new KeyValuePairDeserializer(
 			this.format.getKeyType(), format.getValueType());
@@ -330,13 +276,11 @@
 		this.reader = new RecordReader<KeyValuePair<Key, Value>>(this, deserializer, dp);
 
 	}
-<<<<<<< HEAD
 	
 	// ------------------------------------------------------------------------
 	//                     Degree of parallelism & checks
 	// ------------------------------------------------------------------------
 	
-=======
 
 	/**
 	 * Returns an iterator over all k-v pairs of the ReduceTasks input. The
@@ -355,9 +299,9 @@
 		final IOManager ioManager = getEnvironment().getIOManager();
 
 		// obtain input key type
-		final Class<Key> keyClass = format.getOutKeyType();
+		final Class<Key> keyClass = format.getKeyType();
 		// obtain input value type
-		final Class<Value> valueClass = format.getOutValueType();
+		final Class<Value> valueClass = format.getValueType();
 
 		// obtain key serializer
 		final SerializationFactory<Key> keySerialization = new WritableSerializationFactory<Key>(keyClass);
@@ -439,49 +383,11 @@
 		default:
 			throw new RuntimeException("Invalid local strategy provided for ReduceTask.");
 		}
-
-	}
-
-	public static class DataSinkConfig extends TaskConfig {
-
-		private static final String FORMAT_CLASS = "formatClass";
-
-		private static final String FILE_PATH = "outputPath";
-
-		public DataSinkConfig(Configuration config) {
-			super(config);
-		}
-
-		@Override
-		public void setStubClass(Class<? extends Stub<?, ?>> formatClass) {
-			config.setString(FORMAT_CLASS, formatClass.getName());
-		}
-
-		@Override
-		public <T extends Stub<?, ?>> Class<? extends T> getStubClass(Class<T> formatClass, ClassLoader cl)
-				throws ClassNotFoundException {
-			String formatClassName = config.getString(FORMAT_CLASS, null);
-			if (formatClassName == null) {
-				throw new IllegalStateException("format class missing");
-			}
-
-			return Class.forName(formatClassName, true, cl).asSubclass(formatClass);
-		}
-
-		public void setFilePath(String filePath) {
-			config.setString(FILE_PATH, filePath);
-		}
-
-		public String getFilePath() {
-			return config.getString(FILE_PATH, null);
-		}
-	}
-
->>>>>>> 9f7550a4
+	}
+
 	/**
 	 * {@inheritDoc}
 	 */
-<<<<<<< HEAD
 	@Override
 	public int getMaximumNumberOfSubtasks()
 	{
@@ -531,105 +437,6 @@
 				if (dop == 1) {
 					// a none existing file and a degree of parallelism that is one
 					return 1;
-=======
-	public static class OutputPathOpenThread extends Thread {
-
-		private final Object lock = new Object();
-
-		private final Path path;
-
-		private final long timeoutMillies;
-
-		private final int taskIndex;
-
-		private volatile FSDataOutputStream fdos;
-
-		private volatile Exception exception;
-
-		private volatile boolean canceled = false;
-
-		public OutputPathOpenThread(Path path, int taskIndex, long timeoutMillies) {
-			this.path = path;
-			this.timeoutMillies = timeoutMillies;
-			this.taskIndex = taskIndex;
-		}
-
-		@Override
-		public void run() {
-
-			try {
-				final FileSystem fs = this.path.getFileSystem();
-				Path p = this.path;
-
-				if (fs.exists(this.path) && fs.getFileStatus(this.path).isDir()) {
-					// write output in directory
-
-					p = this.path.suffix(Path.SEPARATOR + this.taskIndex);
-				}
-
-				final FSDataOutputStream stream = fs.create(p, true);
-
-				// create output file
-				synchronized (this.lock) {
-					this.lock.notifyAll();
-
-					if (!this.canceled) {
-						this.fdos = stream;
-					} else {
-						this.fdos = null;
-						stream.close();
-					}
-				}
-			} catch (Exception t) {
-				synchronized (this.lock) {
-					this.canceled = true;
-					this.exception = t;
-				}
-			}
-		}
-
-		public FSDataOutputStream getFSDataOutputStream()
-				throws Exception {
-			long start = System.currentTimeMillis();
-			long remaining = this.timeoutMillies;
-
-			if (this.exception != null) {
-				throw this.exception;
-			}
-			if (this.fdos != null) {
-				return this.fdos;
-			}
-
-			synchronized (this.lock) {
-				do {
-					try {
-						this.lock.wait(remaining);
-					} catch (InterruptedException iex) {
-						this.canceled = true;
-						if (this.fdos != null) {
-							try {
-								this.fdos.close();
-							} catch (Throwable t) {
-							}
-						}
-						throw new Exception("Output Path Opener was interrupted.");
-					}
-				} while (this.exception == null && this.fdos == null &&
-						(remaining = this.timeoutMillies + start - System.currentTimeMillis()) > 0);
-
-				if (this.exception != null) {
-					if (this.fdos != null) {
-						try {
-							this.fdos.close();
-						} catch (Throwable t) {
-						}
-					}
-					throw this.exception;
-				}
-
-				if (this.fdos != null) {
-					return this.fdos;
->>>>>>> 9f7550a4
 				}
 
 				// a degree of parallelism greater one, or an unspecified one. in all cases, create a directory
@@ -637,16 +444,10 @@
 				fs.mkdirs(path);
 				return -1;
 			}
-<<<<<<< HEAD
 		}
 		catch (IOException e) {
 			// any other kind of I/O exception: we assume only a degree of one here
 			return 1;
-=======
-
-			// try to forcefully shut this thread down
-			throw new Exception("Output Path Opener timed out.");
->>>>>>> 9f7550a4
 		}
 	}
 
@@ -658,11 +459,11 @@
 	 * Utility function that composes a string for logging purposes. The string includes the given message and
 	 * the index of the task in its task group together with the number of tasks in the task group.
 	 * 
-	 * @param message
-	 *        The main message for the log.
+	 * @param message The main message for the log.
 	 * @return The string ready for logging.
 	 */
-	private String getLogString(String message) {
+	private String getLogString(String message)
+	{
 		StringBuilder bld = new StringBuilder(128);
 		bld.append(message);
 		bld.append(':').append(' ');
